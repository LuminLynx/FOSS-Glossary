--- conflicted
+++ resolved
@@ -446,23 +446,14 @@
             </div>
 
             <p class="last-updated">
-<<<<<<< HEAD
-                Last updated: Oct 31, 2025, 9:16 PM |
+                Last updated: Oct 31, 2025, 9:17 PM |
                 28 terms and growing! |
-=======
-                Last updated: Oct 31, 2025, 9:14 PM |
-                1 terms and growing! |
->>>>>>> 4d0d9663
                 Made with 💙 by the FOSS community
             </p>
         </div>
     </div>
     <script>
-<<<<<<< HEAD
-        window.__TERMS_JSON_URL = './terms.json?ver=e801395';
-=======
-        window.__TERMS_JSON_URL = './terms.json?ver=2a3eb07';
->>>>>>> 4d0d9663
+        window.__TERMS_JSON_URL = './terms.json?ver=bbbe3ef';
     </script>
 </body>
 </html>