--- conflicted
+++ resolved
@@ -120,11 +120,7 @@
 
 ### 🎮 Top Contributors
 
-<<<<<<< HEAD
-🥇 copilot-swe-agent[bot] | 🥈 John Portley | 🥉 Joao Portela | 🌟 Aditya Kumar Singh | 🌟 Joe Port
-=======
 🥇 John Portley | 🥈 copilot-swe-agent[bot] | 🥉 Joao Portela | 🌟 Aditya Kumar Singh | 🌟 Joe Port
->>>>>>> bff0bb58
 
 <!-- STATS-END -->
 
