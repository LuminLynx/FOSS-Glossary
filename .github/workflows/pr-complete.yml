name: PR Glossary Validation

on:
  pull_request:
    paths:
      - 'terms.yaml'

permissions:
  contents: read
  pull-requests: write

jobs:
  validate-and-score:
    name: Validate & score glossary
    runs-on: ubuntu-latest
    steps:
      - name: Checkout PR merge commit
        uses: actions/checkout@v4
        with:
          fetch-depth: 0

      - name: Setup Node.js
        uses: actions/setup-node@v4
        with:
          node-version: '20'

      - name: Install dependencies
        run: npm ci --include=dev --no-audit --no-fund

      - name: Prepare base glossary snapshot
        id: base
        run: |
          if git cat-file -e ${{ github.event.pull_request.base.sha }}:terms.yaml 2>/dev/null; then
            git show ${{ github.event.pull_request.base.sha }}:terms.yaml > terms.base.yaml
          else
            printf "terms: []\n" > terms.base.yaml
          fi

      - name: Validate terms.yaml
        id: validate
        continue-on-error: true
        run: |
          set -o pipefail
          node scripts/validateTerms.js --base terms.base.yaml | tee validation-output.txt
          EXIT=${PIPESTATUS[0]}
          echo "exit_code=$EXIT" >> "$GITHUB_OUTPUT"
          {
            echo 'output<<EOF'
            cat validation-output.txt
            echo EOF
          } >> "$GITHUB_OUTPUT"
          exit $EXIT

      - name: Score latest term
        id: score
        if: steps.validate.outputs.exit_code == '0'
        run: |
          set -o pipefail
          node scripts/quickScore.js > score-output.txt
          cat score-output.txt
<<<<<<< HEAD

          SCORE_LINE=$(grep -m1 '^SCORE:' score-output.txt || true)
          BADGES_LINE=$(grep -m1 '^BADGES:' score-output.txt || true)
          TERM_NAME_LINE=$(grep -m1 '^TERM_NAME:' score-output.txt || true)
          TERM_SLUG_LINE=$(grep -m1 '^TERM_SLUG:' score-output.txt || true)
=======
          echo "score=$(grep 'SCORE:' score-output.txt | cut -d: -f2)" >> $GITHUB_OUTPUT
          echo "badge=$(grep 'BADGE:' score-output.txt | cut -d: -f2-)" >> $GITHUB_OUTPUT

      - name: Get glossary stats
        id: stats
        if: steps.validate.outputs.valid == '0'
        run: |
          node -e "
          const fs = require('fs');
          const yaml = require('js-yaml');
          
          try {
            const data = yaml.load(fs.readFileSync('terms.yaml', 'utf8'));
            const terms = data.terms || [];
            
            console.log('total_terms=' + terms.length);
            
            let highScore = 0;
            let topScorer = '';
            terms.forEach(term => {
              let score = 0;
              if (term.term && term.definition) score += 20;
              if (term.humor) score += Math.min(30, Math.floor(term.humor.length / 10) * 5);
              if (term.explanation) score += 20;
              if (term.see_also && term.see_also.length > 0) score += Math.min(20, term.see_also.length * 10);
              if (term.tags && term.tags.length > 0) score += 10;
              if (score > highScore) {
                highScore = score;
                topScorer = term.term;
              }
            });
            
            console.log('high_score=' + highScore);
            console.log('top_scorer=' + topScorer);
            
            console.log('new_term=Unknown');
          } catch (error) {
            console.log('total_terms=0');
            console.log('high_score=0');
            console.log('top_scorer=None');
            console.log('new_term=Unknown');
          }
          " >> $GITHUB_OUTPUT

      - name: Comment PR results
        uses: actions/github-script@v6
        if: always()
        with:
          github-token: ${{ secrets.GITHUB_TOKEN }}
          script: |
            const termsChanged = '${{ steps.glossary.outputs.terms_changed }}' === 'true';
            const hasNewSlugs = '${{ steps.glossary.outputs.has_new_slugs }}' === 'true';
            const newSlugList = '${{ steps.glossary.outputs.new_slugs }}';
            const primarySlug = '${{ steps.glossary.outputs.primary_slug }}';
            const newSlugCountRaw = '${{ steps.glossary.outputs.new_slug_count }}';
            const isValid = '${{ steps.validate.outputs.valid }}' === '0';
            const parseError = '${{ steps.glossary.outputs.parse_error }}' === 'true';
            const parseMsgB64 = '${{ steps.glossary.outputs.parse_error_message_b64 }}' || '';
            const parseExcerptB64 = '${{ steps.glossary.outputs.parse_error_excerpt_b64 }}' || '';
            const lintB64 = '${{ steps.yamllint.outputs.lint_output_b64 }}' || '';
            const lintExitCodeRaw = '${{ steps.yamllint.outputs.exit_code }}';
            const lintFailed = Boolean(lintExitCodeRaw && lintExitCodeRaw !== '0');
            const validationOutputRaw = `${{ steps.validate.outputs.validation_output }}`;
            const validationOutput = validationOutputRaw ? validationOutputRaw : '';
            const score = '${{ steps.score.outputs.score }}' || '0';
            const badge = '${{ steps.score.outputs.badge }}' || '';
            const totalTerms = '${{ steps.stats.outputs.total_terms }}' || '0';
            const highScore = '${{ steps.stats.outputs.high_score }}' || '0';
            const topScorer = '${{ steps.stats.outputs.top_scorer }}' || 'None';
            const newTerm = primarySlug || 'Unknown';
            const newSlugCount = parseInt(newSlugCountRaw || '0', 10) || 0;
>>>>>>> a9dcd409

          if [ -n "$SCORE_LINE" ]; then
            SCORE_VALUE=$(echo "$SCORE_LINE" | cut -d: -f2- | xargs)
            echo "score=$SCORE_VALUE" >> "$GITHUB_OUTPUT"
          else
            echo "score=" >> "$GITHUB_OUTPUT"
          fi

          if [ -n "$BADGES_LINE" ]; then
            BADGES_VALUE=$(echo "$BADGES_LINE" | cut -d: -f2- | sed 's/^ *//' | sed 's/ *$//')
            echo "badges=$BADGES_VALUE" >> "$GITHUB_OUTPUT"
          else
            echo "badges=" >> "$GITHUB_OUTPUT"
          fi

          if [ -n "$TERM_NAME_LINE" ]; then
            TERM_NAME_VALUE=$(echo "$TERM_NAME_LINE" | cut -d: -f2-)
            echo "term_name=${TERM_NAME_VALUE}" >> "$GITHUB_OUTPUT"
          else
            echo "term_name=" >> "$GITHUB_OUTPUT"
          fi

          if [ -n "$TERM_SLUG_LINE" ]; then
            TERM_SLUG_VALUE=$(echo "$TERM_SLUG_LINE" | cut -d: -f2- | xargs)
            echo "term_slug=$TERM_SLUG_VALUE" >> "$GITHUB_OUTPUT"
          else
            echo "term_slug=" >> "$GITHUB_OUTPUT"
          fi

      - name: Comment on PR
        if: always()
        uses: actions/github-script@v7
        env:
          VALIDATION_EXIT: ${{ steps.validate.outputs.exit_code }}
          VALIDATION_OUTPUT: ${{ steps.validate.outputs.output }}
          SCORE: ${{ steps.score.outputs.score }}
          BADGES: ${{ steps.score.outputs.badges }}
          TERM_NAME: ${{ steps.score.outputs.term_name }}
          TERM_SLUG: ${{ steps.score.outputs.term_slug }}
        with:
          github-token: ${{ secrets.GITHUB_TOKEN }}
          script: |
            const marker = '<!-- glossary-check -->';
            const validationExit = process.env.VALIDATION_EXIT || '';
            const validationOutput = (process.env.VALIDATION_OUTPUT || '').trim();
            const passed = validationExit === '0';
            const score = process.env.SCORE || '';
            const badges = process.env.BADGES || '';
            const termName = process.env.TERM_NAME || '';
            const termSlug = process.env.TERM_SLUG || '';

            const statusEmoji = passed ? '✅' : '❌';
            let body = `${marker}\n### Glossary Check ${statusEmoji}\n\n`;

            if (passed) {
              const badgeList = badges
                .split(',')
                .map(b => b.trim())
                .filter(Boolean);

              body += `- Status: **Passed** – schema, duplicates, and slug checks succeeded.\n`;

              if (termName || termSlug) {
                const slugPart = termSlug ? ` (${termSlug})` : '';
                const namePart = termName ? `\`${termName}\`` : 'Latest entry';
                body += `- Latest term: ${namePart}${slugPart}\n`;
              }

              if (score) {
                body += `- Score: ${score}/100\n`;
              }

              const badgeDisplay = badgeList.length > 0 ? badgeList.join(', ') : 'None';
              body += `- Badges: ${badgeDisplay}\n\n`;
            } else {
              body += `- Status: **Failed** – please address the errors below.\n\n`;

              if (validationOutput) {
                const trimmed = validationOutput
                  .split('\n')
                  .map(line => line.trimEnd())
                  .filter(Boolean)
                  .slice(0, 20)
                  .join('\n');
                body += '```\n' + trimmed + '\n```\n\n';
              }

              body += `Scoring was skipped because validation did not succeed.\n\n`;
            }

            const docsUrl = `https://github.com/${context.repo.owner}/${context.repo.repo}/blob/main/docs/REPOSITORY_REVIEW.md#data-model--validation-rules`;
            body += `[Validation docs](${docsUrl}) for field requirements and examples.`;

            const { data: comments } = await github.rest.issues.listComments({
              owner: context.repo.owner,
              repo: context.repo.repo,
              issue_number: context.issue.number,
              per_page: 100,
            });

            const existing = comments.find(comment => comment.body && comment.body.includes(marker));

            if (existing) {
              await github.rest.issues.updateComment({
                owner: context.repo.owner,
                repo: context.repo.repo,
                comment_id: existing.id,
                body,
              });
            } else {
              await github.rest.issues.createComment({
                owner: context.repo.owner,
                repo: context.repo.repo,
                issue_number: context.issue.number,
                body,
              });
            }

      - name: Fail if validation failed
        if: steps.validate.outputs.exit_code != '0'
        run: |
          echo "Glossary validation failed."
          exit 1<|MERGE_RESOLUTION|>--- conflicted
+++ resolved
@@ -58,85 +58,11 @@
           set -o pipefail
           node scripts/quickScore.js > score-output.txt
           cat score-output.txt
-<<<<<<< HEAD
 
           SCORE_LINE=$(grep -m1 '^SCORE:' score-output.txt || true)
           BADGES_LINE=$(grep -m1 '^BADGES:' score-output.txt || true)
           TERM_NAME_LINE=$(grep -m1 '^TERM_NAME:' score-output.txt || true)
           TERM_SLUG_LINE=$(grep -m1 '^TERM_SLUG:' score-output.txt || true)
-=======
-          echo "score=$(grep 'SCORE:' score-output.txt | cut -d: -f2)" >> $GITHUB_OUTPUT
-          echo "badge=$(grep 'BADGE:' score-output.txt | cut -d: -f2-)" >> $GITHUB_OUTPUT
-
-      - name: Get glossary stats
-        id: stats
-        if: steps.validate.outputs.valid == '0'
-        run: |
-          node -e "
-          const fs = require('fs');
-          const yaml = require('js-yaml');
-          
-          try {
-            const data = yaml.load(fs.readFileSync('terms.yaml', 'utf8'));
-            const terms = data.terms || [];
-            
-            console.log('total_terms=' + terms.length);
-            
-            let highScore = 0;
-            let topScorer = '';
-            terms.forEach(term => {
-              let score = 0;
-              if (term.term && term.definition) score += 20;
-              if (term.humor) score += Math.min(30, Math.floor(term.humor.length / 10) * 5);
-              if (term.explanation) score += 20;
-              if (term.see_also && term.see_also.length > 0) score += Math.min(20, term.see_also.length * 10);
-              if (term.tags && term.tags.length > 0) score += 10;
-              if (score > highScore) {
-                highScore = score;
-                topScorer = term.term;
-              }
-            });
-            
-            console.log('high_score=' + highScore);
-            console.log('top_scorer=' + topScorer);
-            
-            console.log('new_term=Unknown');
-          } catch (error) {
-            console.log('total_terms=0');
-            console.log('high_score=0');
-            console.log('top_scorer=None');
-            console.log('new_term=Unknown');
-          }
-          " >> $GITHUB_OUTPUT
-
-      - name: Comment PR results
-        uses: actions/github-script@v6
-        if: always()
-        with:
-          github-token: ${{ secrets.GITHUB_TOKEN }}
-          script: |
-            const termsChanged = '${{ steps.glossary.outputs.terms_changed }}' === 'true';
-            const hasNewSlugs = '${{ steps.glossary.outputs.has_new_slugs }}' === 'true';
-            const newSlugList = '${{ steps.glossary.outputs.new_slugs }}';
-            const primarySlug = '${{ steps.glossary.outputs.primary_slug }}';
-            const newSlugCountRaw = '${{ steps.glossary.outputs.new_slug_count }}';
-            const isValid = '${{ steps.validate.outputs.valid }}' === '0';
-            const parseError = '${{ steps.glossary.outputs.parse_error }}' === 'true';
-            const parseMsgB64 = '${{ steps.glossary.outputs.parse_error_message_b64 }}' || '';
-            const parseExcerptB64 = '${{ steps.glossary.outputs.parse_error_excerpt_b64 }}' || '';
-            const lintB64 = '${{ steps.yamllint.outputs.lint_output_b64 }}' || '';
-            const lintExitCodeRaw = '${{ steps.yamllint.outputs.exit_code }}';
-            const lintFailed = Boolean(lintExitCodeRaw && lintExitCodeRaw !== '0');
-            const validationOutputRaw = `${{ steps.validate.outputs.validation_output }}`;
-            const validationOutput = validationOutputRaw ? validationOutputRaw : '';
-            const score = '${{ steps.score.outputs.score }}' || '0';
-            const badge = '${{ steps.score.outputs.badge }}' || '';
-            const totalTerms = '${{ steps.stats.outputs.total_terms }}' || '0';
-            const highScore = '${{ steps.stats.outputs.high_score }}' || '0';
-            const topScorer = '${{ steps.stats.outputs.top_scorer }}' || 'None';
-            const newTerm = primarySlug || 'Unknown';
-            const newSlugCount = parseInt(newSlugCountRaw || '0', 10) || 0;
->>>>>>> a9dcd409
 
           if [ -n "$SCORE_LINE" ]; then
             SCORE_VALUE=$(echo "$SCORE_LINE" | cut -d: -f2- | xargs)
@@ -258,5 +184,5 @@
       - name: Fail if validation failed
         if: steps.validate.outputs.exit_code != '0'
         run: |
-          echo "Glossary validation failed."
+          echo "Lint or parse errors detected in terms.yaml."
           exit 1